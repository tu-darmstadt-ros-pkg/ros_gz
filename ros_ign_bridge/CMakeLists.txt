--- conflicted
+++ resolved
@@ -64,6 +64,7 @@
   src/bridge_handle_ros_to_ign.cpp
   src/bridge_handle_ign_to_ros.cpp
   src/factories.cpp
+  src/factory_interface.cpp
   src/ros_ign_bridge.cpp)
 
 
@@ -75,21 +76,11 @@
 
 add_library(${bridge_lib} SHARED ${${bridge_lib}_SRCS})
 
-<<<<<<< HEAD
 ament_target_dependencies(${bridge_lib}
   rclcpp
   rclcpp_components
   yaml_cpp_vendor
   ${PACKAGES}
-=======
-add_library(${bridge_lib}
-  SHARED
-  src/bridge.cpp
-  src/bridge_ros_to_ign.cpp
-  src/bridge_ign_to_ros.cpp
-  src/factories.cpp
-  src/factory_interface.cpp
->>>>>>> 629b9e89
 )
 
 target_include_directories(${bridge_lib}
@@ -119,7 +110,6 @@
 
 ament_export_include_directories(include)
 ament_export_libraries(${bridge_lib})
-
 
 set(bridge_executables static_bridge parameter_bridge)
 
